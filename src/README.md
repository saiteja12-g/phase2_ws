# To Execute
part 2
catkin_make

source devel/setup.bash

<<<<<<< HEAD
roslaunch a_star plan.launch


***
if u give new start position, the turtle bot needs to be transformed and the values of args x_pos, y_pos in new_world.launch needs to be changed. (basically tf transform manually :P)

x_new = x_s - 0.5
y_new = y_s - 1


Part1

pythom3 skdjf -v

zoom in to see quikers
nodes and quickers in blue color
=======
roslaunch a_star plan.launch 

run rosrun to check the path

rosrun a_star planner.py -v True
>>>>>>> 4609fb11
<|MERGE_RESOLUTION|>--- conflicted
+++ resolved
@@ -4,8 +4,11 @@
 
 source devel/setup.bash
 
-<<<<<<< HEAD
-roslaunch a_star plan.launch
+roslaunch a_star plan.launch 
+
+run rosrun to check the path
+
+rosrun a_star planner.py -v True
 
 
 ***
@@ -20,11 +23,4 @@
 pythom3 skdjf -v
 
 zoom in to see quikers
-nodes and quickers in blue color
-=======
-roslaunch a_star plan.launch 
-
-run rosrun to check the path
-
-rosrun a_star planner.py -v True
->>>>>>> 4609fb11
+nodes and quickers in blue color